#[cfg(feature = "gpu")]
use proof_compression::serialization::PlonkSnarkVerifierCircuitDeviceSetupWrapper;
use std::path::Path;
use std::time::{Duration, Instant};
use tracing_subscriber::{EnvFilter, FmtSubscriber};
#[cfg(feature = "gpu")]
use zkos_wrapper::{
    generate_risk_wrapper_vk,
    gpu::{compression::get_compression_setup, snark::gpu_create_snark_setup_data},
    BoojumWorker, CompressionVK, SnarkWrapperVK,
};
#[cfg(feature = "gpu")]
use zksync_airbender_cli::prover_utils::MainCircuitType;

use zkos_wrapper::{prove, serialize_to_file, SnarkWrapperProof};
use zksync_airbender_cli::prover_utils::{
    create_final_proofs_from_program_proof, create_proofs_internal, GpuSharedState,
};
use zksync_airbender_execution_utils::{
    generate_oracle_data_for_universal_verifier, generate_oracle_data_from_metadata_and_proof_list,
    get_padded_binary, Machine, ProgramProof, RecursionStrategy, VerifierCircuitsIdentifiers,
    UNIVERSAL_CIRCUIT_VERIFIER,
};
use zksync_sequencer_proof_client::{
    sequencer_proof_client::SequencerProofClient, ProofClient, SnarkProofInputs,
};

use crate::metrics::SNARK_PROVER_METRICS;

pub mod metrics;

pub fn init_tracing() {
    let filter = EnvFilter::try_from_default_env().unwrap_or_else(|_| EnvFilter::new("info"));
    FmtSubscriber::builder().with_env_filter(filter).init();
}

pub fn generate_verification_key(
    binary_path: String,
    output_dir: String,
    trusted_setup_file: String,
    vk_verification_key_file: Option<String>,
) {
    match zkos_wrapper::generate_vk(
        Some(binary_path),
        output_dir,
        Some(trusted_setup_file),
        true,
        zksync_airbender_execution_utils::RecursionStrategy::UseReducedLog23Machine,
    ) {
        Ok(key) => {
            if let Some(vk_file) = vk_verification_key_file {
                std::fs::write(vk_file, format!("{key:?}"))
                    .expect("Failed to write verification key to file");
            } else {
                tracing::info!("Verification key generated successfully: {:#?}", key);
            }
        }
        Err(e) => {
            tracing::error!("Error generating keys: {e}");
        }
    }
}

<<<<<<< HEAD
pub fn merge_fris(snark_proof_input: SnarkProofInputs) -> ProgramProof {
=======
pub fn merge_fris(
    snark_proof_input: SnarkProofInputs,
    verifier_binary: &Vec<u32>,
    gpu_state: &mut GpuSharedState,
) -> ProgramProof {
    SNARK_PROVER_METRICS
        .fri_proofs_merged
        .set(snark_proof_input.fri_proofs.len() as i64);

>>>>>>> 70deeb9d
    if snark_proof_input.fri_proofs.len() == 1 {
        tracing::info!("No proof merging needed, only one proof provided");
        return snark_proof_input.fri_proofs[0].clone();
    }

    let verifier_binary = get_padded_binary(UNIVERSAL_CIRCUIT_VERIFIER);

    tracing::info!("Initializing GPU state");
    #[cfg(feature = "gpu")]
    let mut gpu_state = GpuSharedState::new(&verifier_binary, MainCircuitType::ReducedRiscVMachine);
    #[cfg(not(feature = "gpu"))]
    let mut gpu_state = GpuSharedState::new(&verifier_binary);
    tracing::info!("Finished initializing GPU state");

    tracing::info!("Starting proof merging");

    let started_at = Instant::now();

    let mut proof = snark_proof_input.fri_proofs[0].clone();
    for i in 1..snark_proof_input.fri_proofs.len() {
        let up_to_block = snark_proof_input.from_block_number.0 + i as u32 - 1;
        let curr_block = snark_proof_input.from_block_number.0 + i as u32;
        tracing::info!(
            "Linking proofs up to {} with proof for block {}",
            up_to_block,
            curr_block
        );
        let second_proof = snark_proof_input.fri_proofs[i].clone();

        let (first_metadata, first_proof_list) = proof.to_metadata_and_proof_list();
        let (second_metadata, second_proof_list) = second_proof.to_metadata_and_proof_list();

        let first_oracle =
            generate_oracle_data_from_metadata_and_proof_list(&first_metadata, &first_proof_list);
        let second_oracle =
            generate_oracle_data_from_metadata_and_proof_list(&second_metadata, &second_proof_list);

        let mut merged_input = vec![VerifierCircuitsIdentifiers::CombinedRecursionLayers as u32];
        merged_input.extend(first_oracle);
        merged_input.extend(second_oracle);

        let (mut current_proof_list, mut proof_metadata) = create_proofs_internal(
            &verifier_binary,
            merged_input,
            &zksync_airbender_execution_utils::Machine::Reduced,
            10000, // Guessing - FIXME!!
            Some(first_metadata.create_prev_metadata()),
            &mut Some(&mut gpu_state),
            &mut Some(0f64),
        );
        // Let's do recursion.
        let mut recursion_level = 0;

        while current_proof_list.reduced_proofs.len() > 2 {
            tracing::info!("Recursion step {} after fri merging", recursion_level);
            recursion_level += 1;
            let non_determinism_data =
                generate_oracle_data_for_universal_verifier(&proof_metadata, &current_proof_list);

            (current_proof_list, proof_metadata) = create_proofs_internal(
                &verifier_binary,
                non_determinism_data,
                &Machine::Reduced,
                proof_metadata.total_proofs(),
                Some(proof_metadata.create_prev_metadata()),
                &mut Some(&mut gpu_state),
                &mut Some(0f64),
            );
        }

        proof = ProgramProof::from_proof_list_and_metadata(&current_proof_list, &proof_metadata);
        tracing::info!("Finished linking proofs up to block {}", up_to_block);
    }

    SNARK_PROVER_METRICS
        .time_taken_merge_fri
        .observe(started_at.elapsed().as_secs_f64());

    // TODO: We can do a recursion step here as well, IIUC
    tracing::info!(
        "Finishing linking all proofs from {} to {}",
        snark_proof_input.from_block_number,
        snark_proof_input.to_block_number
    );
    proof
}

#[cfg(feature = "gpu")]
pub fn compute_compression_vk(binary_path: String) -> CompressionVK {
    let worker = BoojumWorker::new();

    let risc_wrapper_vk = generate_risk_wrapper_vk(
        Some(binary_path),
        true,
        RecursionStrategy::UseReducedLog23Machine,
        &worker,
    )
    .unwrap();

    let (_, compression_vk, _) = get_compression_setup(&worker, risc_wrapper_vk);
    compression_vk
}

pub async fn run_linking_fri_snark(
    _binary_path: String,
    sequencer_url: Option<String>,
    output_dir: String,
    trusted_setup_file: String,
    iterations: Option<usize>,
) -> anyhow::Result<()> {
    let sequencer_url = sequencer_url.unwrap_or("http://localhost:3124".to_string());
    let sequencer_client = SequencerProofClient::new(sequencer_url.clone());

    let startup_started_at = Instant::now();

    tracing::info!("Starting zksync_os_snark_prover");

    #[cfg(feature = "gpu")]
    let precomputations = {
        tracing::info!("Computing SNARK precomputations");
        let compression_vk = compute_compression_vk(_binary_path);
        let precomputations = gpu_create_snark_setup_data(compression_vk, &trusted_setup_file);
        tracing::info!("Finished computing SNARK precomputations");
        precomputations
    };

    SNARK_PROVER_METRICS
        .time_taken_startup
        .observe(startup_started_at.elapsed().as_secs_f64());

    let mut proof_count = 0;

    loop {
        let proof_generated = run_inner(
            &sequencer_client,
            output_dir.clone(),
            trusted_setup_file.clone(),
            #[cfg(feature = "gpu")]
            precomputations.clone(),
        )
        .await
        .expect("Failed to run SNARK prover");

        proof_count += proof_generated as usize;

        if let Some(max_proofs_generated) = iterations {
            if proof_count >= max_proofs_generated {
                tracing::info!("Reached maximum iterations ({max_proofs_generated}), exiting...");
                return Ok(());
            }
        }
    }
}

pub async fn run_inner<P: ProofClient>(
    client: &P,
    output_dir: String,
    trusted_setup_file: String,
    #[cfg(feature = "gpu")] precomputations: (
        PlonkSnarkVerifierCircuitDeviceSetupWrapper,
        SnarkWrapperVK,
    ),
) -> anyhow::Result<bool> {
    let proof_time = Instant::now();
    tracing::info!("Started picking job");
    let snark_proof_input = match client.pick_snark_job().await {
        Ok(Some(snark_proof_input)) => {
            if snark_proof_input.fri_proofs.is_empty() {
                let err_msg =
                    "No FRI proofs were sent, issue with Prover API/Sequencer, quitting...";
                tracing::error!(err_msg);
                return Err(anyhow::anyhow!(err_msg));
            }
            snark_proof_input
        }
        Ok(None) => {
            tracing::info!("No SNARK jobs found, retrying in 5s");
            tokio::time::sleep(Duration::from_secs(5)).await;
            return Ok(false);
        }
        Err(e) => {
            tracing::info!("Failed to pick SNARK job due to {e:?}, retrying in 30s");
            tokio::time::sleep(Duration::from_secs(30)).await;
            return Ok(false);
        }
    };
    let start_block = snark_proof_input.from_block_number;
    let end_block = snark_proof_input.to_block_number;
    tracing::info!(
        "Finished picking job, will aggregate from {} to {} inclusive",
        start_block,
        end_block
    );

    let proof = merge_fris(snark_proof_input);

    tracing::info!("Creating final proof before SNARKification");

    let final_proof_started_at = Instant::now();
    let final_proof = generate_final_proof(proof);
    SNARK_PROVER_METRICS
        .time_taken_final_proof
        .observe(final_proof_started_at.elapsed().as_secs_f64());

    tracing::info!("Finished creating final proof");
    let final_proof_path = Path::new(&output_dir).join("one_fri.tmp");

    serialize_to_file(&final_proof, &final_proof_path);

    tracing::info!("SNARKifying proof");
    let snark_time = Instant::now();
    let args = WrapFinalProofArgs::new(
        final_proof_path.as_os_str().to_str().unwrap().to_owned(),
        output_dir.clone(),
        Some(trusted_setup_file.clone()),
    );
    #[cfg(feature = "gpu")]
    let args = args.with_precomputations(precomputations.clone());

    match wrap_final_proof(args) {
        Ok(()) => {
            tracing::info!(
                "SNARKification took {:?}, with total proving time being {:?}",
                snark_time.elapsed(),
                proof_time.elapsed()
            );
            SNARK_PROVER_METRICS
                .time_taken_snark
                .observe(snark_time.elapsed().as_secs_f64());
            SNARK_PROVER_METRICS
                .time_taken_full
                .observe(proof_time.elapsed().as_secs_f64());
        }
        Err(e) => {
            tracing::error!("failed to SNARKify proof: {e:?}");
        }
    }
    let snark_proof: SnarkWrapperProof = deserialize_from_file(
        Path::new(&output_dir)
            .join("snark_proof.json")
            .to_str()
            .unwrap(),
    );

    match client
        .submit_snark_proof(start_block, end_block, snark_proof)
        .await
    {
        Ok(()) => {
            tracing::info!(
                "Successfully submitted SNARK proof for blocks {} to {}",
                start_block,
                end_block
            );

            SNARK_PROVER_METRICS
                .latest_proven_block
                .set(end_block.0 as i64);
        }
        Err(e) => {
            tracing::error!("Failed to submit SNARK job due to {e:?}, skipping");
        }
    };

    Ok(true)
}

pub struct WrapFinalProofArgs {
    final_proof_path: String,
    output_dir: String,
    trusted_setup_file: Option<String>,
    #[cfg(feature = "gpu")]
    precomputations: Option<(PlonkSnarkVerifierCircuitDeviceSetupWrapper, SnarkWrapperVK)>,
}

impl WrapFinalProofArgs {
    pub fn new(
        final_proof_path: String,
        output_dir: String,
        trusted_setup_file: Option<String>,
    ) -> Self {
        Self {
            final_proof_path,
            output_dir,
            trusted_setup_file,
            #[cfg(feature = "gpu")]
            precomputations: None,
        }
    }
    #[cfg(feature = "gpu")]
    pub fn with_precomputations(
        mut self,
        precomputations: (PlonkSnarkVerifierCircuitDeviceSetupWrapper, SnarkWrapperVK),
    ) -> Self {
        #[cfg(feature = "gpu")]
        {
            self.precomputations = Some(precomputations);
        }
        self
    }
}

pub fn wrap_final_proof(args: WrapFinalProofArgs) -> anyhow::Result<()> {
    prove(
        args.final_proof_path,
        args.output_dir,
        args.trusted_setup_file,
        false,
        #[cfg(feature = "gpu")]
        args.precomputations,
    )
    .map_err(|e| anyhow::anyhow!(e.to_string()))
}

pub fn generate_final_proof(proof: ProgramProof) -> ProgramProof {
    create_final_proofs_from_program_proof(
        proof,
        RecursionStrategy::UseReducedLog23Machine,
        #[cfg(feature = "gpu")]
        true,
        #[cfg(not(feature = "gpu"))]
        false,
    )
}

pub fn deserialize_from_file<T: serde::de::DeserializeOwned>(filename: &str) -> T {
    let src = std::fs::File::open(filename).unwrap();
    serde_json::from_reader(src).unwrap()
}<|MERGE_RESOLUTION|>--- conflicted
+++ resolved
@@ -61,19 +61,10 @@
     }
 }
 
-<<<<<<< HEAD
 pub fn merge_fris(snark_proof_input: SnarkProofInputs) -> ProgramProof {
-=======
-pub fn merge_fris(
-    snark_proof_input: SnarkProofInputs,
-    verifier_binary: &Vec<u32>,
-    gpu_state: &mut GpuSharedState,
-) -> ProgramProof {
     SNARK_PROVER_METRICS
         .fri_proofs_merged
         .set(snark_proof_input.fri_proofs.len() as i64);
-
->>>>>>> 70deeb9d
     if snark_proof_input.fri_proofs.len() == 1 {
         tracing::info!("No proof merging needed, only one proof provided");
         return snark_proof_input.fri_proofs[0].clone();
