use std::{
    path::{Path, PathBuf},
    time::Instant,
};

use base64::{engine::general_purpose::STANDARD, Engine as _};

use clap::Parser;
use tracing_subscriber::{EnvFilter, FmtSubscriber};
use zksync_airbender_cli::prover_utils::{
    create_proofs_internal, create_recursion_proofs, load_binary_from_path, serialize_to_file,
    GpuSharedState,
};
use zksync_airbender_execution_utils::{Machine, ProgramProof, RecursionStrategy};
use zksync_sequencer_proof_client::{sequencer_proof_client::SequencerProofClient, ProofClient};
<<<<<<< HEAD
=======

use crate::metrics::FRI_PROVER_METRICS;

pub mod metrics;

>>>>>>> 70deeb9d
/// Command-line arguments for the Zksync OS prover
#[derive(Parser, Debug)]
#[command(name = "Zksync OS Prover")]
#[command(version = "1.0")]
#[command(about = "Prover for Zksync OS", long_about = None)]
pub struct Args {
    /// Base URL for the proof-data server (e.g., "http://<IP>:<PORT>")
    #[arg(short, long, default_value = "http://localhost:3124")]
    pub base_url: String,
    /// Enable logging and use the logging-enabled binary
    /// This is not used in the FRI prover, but is kept for backward compatibility.
    #[arg(long)]
    pub enabled_logging: bool,
    /// Path to `app.bin`
    #[arg(long)]
    pub app_bin_path: Option<PathBuf>,
    /// Circuit limit - max number of MainVM circuits to instantiate to run the block fully
    #[arg(long, default_value = "10000")]
    pub circuit_limit: usize,
    /// Number of iterations before exiting. Only successfully generated proofs count. If not specified, runs indefinitely
    #[arg(long)]
    pub iterations: Option<usize>,
    /// Path to the output file
    #[arg(short, long)]
    pub path: Option<PathBuf>,

    /// Port to run the Prometheus metrics server on
    #[arg(long, default_value = "3124")]
    pub prometheus_port: u16,
}

pub fn init_tracing() {
    let filter = EnvFilter::try_from_default_env().unwrap_or_else(|_| EnvFilter::new("info"));
    FmtSubscriber::builder().with_env_filter(filter).init();
}

<<<<<<< HEAD
pub fn init_tracing() {
    let filter = EnvFilter::try_from_default_env().unwrap_or_else(|_| EnvFilter::new("info"));
    FmtSubscriber::builder().with_env_filter(filter).init();
}

=======
>>>>>>> 70deeb9d
pub fn create_proof(
    prover_input: Vec<u32>,
    binary: &Vec<u32>,
    circuit_limit: usize,
    _gpu_state: &mut GpuSharedState,
) -> ProgramProof {
    let mut timing = Some(0f64);
    let (proof_list, proof_metadata) = create_proofs_internal(
        binary,
        prover_input,
        &Machine::Standard,
        circuit_limit,
        None,
        #[cfg(feature = "gpu")]
        &mut Some(_gpu_state),
        #[cfg(not(feature = "gpu"))]
        &mut None,
        &mut timing, // timing info
    );
    let (recursion_proof_list, recursion_proof_metadata) = create_recursion_proofs(
        proof_list,
        proof_metadata,
        // This is the default strategy (where recursion is done on reduced machine, and final step on 23 machine).
        RecursionStrategy::UseReducedLog23Machine,
        &None,
        #[cfg(feature = "gpu")]
        &mut Some(_gpu_state),
        #[cfg(not(feature = "gpu"))]
        &mut None,
        &mut timing, // timing info
    );

    ProgramProof::from_proof_list_and_metadata(&recursion_proof_list, &recursion_proof_metadata)
}

pub async fn run(args: Args) {
<<<<<<< HEAD
    init_tracing();
    tracing::info!(
        "running without logging, disregarding enabled_logging flag = {}",
        args.enabled_logging
    );

=======
>>>>>>> 70deeb9d
    let client = SequencerProofClient::new(args.base_url);

    let manifest_path = if let Ok(manifest_path) = std::env::var("CARGO_MANIFEST_DIR") {
        manifest_path
    } else {
        ".".to_string()
    };
    let binary_path = args
        .app_bin_path
        .unwrap_or_else(|| Path::new(&manifest_path).join("../../multiblock_batch.bin"));
    let binary = load_binary_from_path(&binary_path.to_str().unwrap().to_string());
    // For regular fri proving, we keep using reduced RiscV machine.
    #[cfg(feature = "gpu")]
    let mut gpu_state = GpuSharedState::new(
        &binary,
        zksync_airbender_cli::prover_utils::MainCircuitType::ReducedRiscVMachine,
    );
    #[cfg(not(feature = "gpu"))]
    let mut gpu_state = GpuSharedState::new(&binary);

    tracing::info!(
        "Starting Zksync OS FRI prover for {}",
        client.sequencer_url()
    );

    let mut proof_count = 0;

    loop {
<<<<<<< HEAD
        let success = run_inner(
=======
        let proof_generated = run_inner(
>>>>>>> 70deeb9d
            &client,
            &binary,
            args.circuit_limit,
            &mut gpu_state,
            args.path.clone(),
        )
        .await
        .expect("Failed to run FRI prover");

<<<<<<< HEAD
        if success {
            proof_count += 1;
        }

        // Check if we've reached the iteration limit
        if let Some(max_iterations) = args.iterations {
            if proof_count >= max_iterations {
                tracing::info!("Reached maximum iterations ({max_iterations}), exiting...",);
=======
        proof_count += proof_generated as usize;

        // Check if we've reached the iteration limit
        if let Some(max_proofs_generated) = args.iterations {
            if proof_count >= max_proofs_generated {
                tracing::info!("Reached maximum iterations ({max_proofs_generated}), exiting...",);
>>>>>>> 70deeb9d
                break;
            }
        }
    }
}

pub async fn run_inner<P: ProofClient>(
    client: &P,
    binary: &Vec<u32>,
    circuit_limit: usize,
    #[cfg(feature = "gpu")] gpu_state: &mut GpuSharedState,
    #[cfg(not(feature = "gpu"))] gpu_state: &mut GpuSharedState<'_>,
    path: Option<PathBuf>,
) -> anyhow::Result<bool> {
<<<<<<< HEAD
=======
    let started_at = Instant::now();

>>>>>>> 70deeb9d
    let (block_number, prover_input) = match client.pick_fri_job().await {
        Err(err) => {
            tracing::error!("Error fetching next prover job: {err}");
            tokio::time::sleep(tokio::time::Duration::from_millis(1000)).await;
            return Ok(false);
        }
        Ok(Some(next_block)) => next_block,
        Ok(None) => {
            tracing::info!("No pending blocks to prove, retrying in 100ms...");
            tokio::time::sleep(tokio::time::Duration::from_millis(100)).await;
            return Ok(false);
        }
    };

    // make prover_input (Vec<u8>) into Vec<u32>:
    let prover_input: Vec<u32> = prover_input
        .chunks_exact(4)
        .map(|chunk| u32::from_le_bytes(chunk.try_into().unwrap()))
        .collect();

<<<<<<< HEAD
    tracing::info!(
        "{:?} starting proving block number {}",
        SystemTime::now(),
        block_number
    );

    let proof = create_proof(prover_input, binary, circuit_limit, gpu_state);

    tracing::info!(
        "{:?} finished proving block number {}",
        SystemTime::now(),
        block_number
    );
=======
    tracing::info!("Starting proving block number {}", block_number);

    let proof = create_proof(prover_input, binary, circuit_limit, gpu_state);

    tracing::info!("Finished proving block number {}", block_number);
>>>>>>> 70deeb9d
    let proof_bytes: Vec<u8> = bincode::serde::encode_to_vec(&proof, bincode::config::standard())
        .expect("failed to bincode-serialize proof");

    // 2) base64-encode that binary blob
    let proof_b64 = STANDARD.encode(&proof_bytes);

    if let Some(ref path) = path {
        serialize_to_file(&proof_b64, path);
    }

<<<<<<< HEAD
    match client.submit_fri_proof(block_number, proof_b64).await {
        Ok(_) => tracing::info!(
            "{:?} successfully submitted proof for block number {}",
            SystemTime::now(),
=======
    FRI_PROVER_METRICS
        .latest_proven_block
        .set(block_number as i64);

    FRI_PROVER_METRICS
        .time_taken
        .observe(started_at.elapsed().as_secs_f64());

    match client.submit_fri_proof(block_number, proof_b64).await {
        Ok(_) => tracing::info!(
            "Successfully submitted proof for block number {}",
>>>>>>> 70deeb9d
            block_number
        ),
        Err(err) => {
            tracing::error!(
<<<<<<< HEAD
                "{:?} failed to submit proof for block number {}: {}",
                SystemTime::now(),
=======
                "Failed to submit proof for block number {}: {}",
>>>>>>> 70deeb9d
                block_number,
                err
            );
        }
    }

    Ok(true)
}<|MERGE_RESOLUTION|>--- conflicted
+++ resolved
@@ -13,14 +13,11 @@
 };
 use zksync_airbender_execution_utils::{Machine, ProgramProof, RecursionStrategy};
 use zksync_sequencer_proof_client::{sequencer_proof_client::SequencerProofClient, ProofClient};
-<<<<<<< HEAD
-=======
 
 use crate::metrics::FRI_PROVER_METRICS;
 
 pub mod metrics;
 
->>>>>>> 70deeb9d
 /// Command-line arguments for the Zksync OS prover
 #[derive(Parser, Debug)]
 #[command(name = "Zksync OS Prover")]
@@ -57,14 +54,6 @@
     FmtSubscriber::builder().with_env_filter(filter).init();
 }
 
-<<<<<<< HEAD
-pub fn init_tracing() {
-    let filter = EnvFilter::try_from_default_env().unwrap_or_else(|_| EnvFilter::new("info"));
-    FmtSubscriber::builder().with_env_filter(filter).init();
-}
-
-=======
->>>>>>> 70deeb9d
 pub fn create_proof(
     prover_input: Vec<u32>,
     binary: &Vec<u32>,
@@ -101,15 +90,6 @@
 }
 
 pub async fn run(args: Args) {
-<<<<<<< HEAD
-    init_tracing();
-    tracing::info!(
-        "running without logging, disregarding enabled_logging flag = {}",
-        args.enabled_logging
-    );
-
-=======
->>>>>>> 70deeb9d
     let client = SequencerProofClient::new(args.base_url);
 
     let manifest_path = if let Ok(manifest_path) = std::env::var("CARGO_MANIFEST_DIR") {
@@ -138,11 +118,7 @@
     let mut proof_count = 0;
 
     loop {
-<<<<<<< HEAD
-        let success = run_inner(
-=======
         let proof_generated = run_inner(
->>>>>>> 70deeb9d
             &client,
             &binary,
             args.circuit_limit,
@@ -152,23 +128,12 @@
         .await
         .expect("Failed to run FRI prover");
 
-<<<<<<< HEAD
-        if success {
-            proof_count += 1;
-        }
-
-        // Check if we've reached the iteration limit
-        if let Some(max_iterations) = args.iterations {
-            if proof_count >= max_iterations {
-                tracing::info!("Reached maximum iterations ({max_iterations}), exiting...",);
-=======
         proof_count += proof_generated as usize;
 
         // Check if we've reached the iteration limit
         if let Some(max_proofs_generated) = args.iterations {
             if proof_count >= max_proofs_generated {
                 tracing::info!("Reached maximum iterations ({max_proofs_generated}), exiting...",);
->>>>>>> 70deeb9d
                 break;
             }
         }
@@ -183,11 +148,8 @@
     #[cfg(not(feature = "gpu"))] gpu_state: &mut GpuSharedState<'_>,
     path: Option<PathBuf>,
 ) -> anyhow::Result<bool> {
-<<<<<<< HEAD
-=======
     let started_at = Instant::now();
 
->>>>>>> 70deeb9d
     let (block_number, prover_input) = match client.pick_fri_job().await {
         Err(err) => {
             tracing::error!("Error fetching next prover job: {err}");
@@ -208,27 +170,11 @@
         .map(|chunk| u32::from_le_bytes(chunk.try_into().unwrap()))
         .collect();
 
-<<<<<<< HEAD
-    tracing::info!(
-        "{:?} starting proving block number {}",
-        SystemTime::now(),
-        block_number
-    );
+    tracing::info!("Starting proving block number {}", block_number);
 
     let proof = create_proof(prover_input, binary, circuit_limit, gpu_state);
 
-    tracing::info!(
-        "{:?} finished proving block number {}",
-        SystemTime::now(),
-        block_number
-    );
-=======
-    tracing::info!("Starting proving block number {}", block_number);
-
-    let proof = create_proof(prover_input, binary, circuit_limit, gpu_state);
-
     tracing::info!("Finished proving block number {}", block_number);
->>>>>>> 70deeb9d
     let proof_bytes: Vec<u8> = bincode::serde::encode_to_vec(&proof, bincode::config::standard())
         .expect("failed to bincode-serialize proof");
 
@@ -239,12 +185,6 @@
         serialize_to_file(&proof_b64, path);
     }
 
-<<<<<<< HEAD
-    match client.submit_fri_proof(block_number, proof_b64).await {
-        Ok(_) => tracing::info!(
-            "{:?} successfully submitted proof for block number {}",
-            SystemTime::now(),
-=======
     FRI_PROVER_METRICS
         .latest_proven_block
         .set(block_number as i64);
@@ -256,17 +196,11 @@
     match client.submit_fri_proof(block_number, proof_b64).await {
         Ok(_) => tracing::info!(
             "Successfully submitted proof for block number {}",
->>>>>>> 70deeb9d
             block_number
         ),
         Err(err) => {
             tracing::error!(
-<<<<<<< HEAD
-                "{:?} failed to submit proof for block number {}: {}",
-                SystemTime::now(),
-=======
                 "Failed to submit proof for block number {}: {}",
->>>>>>> 70deeb9d
                 block_number,
                 err
             );
