[package]
name = "zksync_sequencer_proof_client"
edition.workspace = true
#rust-version.workspace = true
version.workspace = true
authors.workspace = true
homepage.workspace = true
repository.workspace = true
license.workspace = true
keywords.workspace = true
categories.workspace = true

[dependencies]
zkos_wrapper.workspace = true
zksync_airbender_execution_utils.workspace = true
bellman.workspace = true
circuit_definitions.workspace = true
crypto_codegen.workspace = true

anyhow.workspace = true
base64.workspace = true
bincode.workspace = true
clap.workspace = true
reqwest.workspace = true
serde.workspace = true
serde_json.workspace = true
tokio.workspace = true
tracing.workspace = true
tracing-subscriber.workspace = true
<<<<<<< HEAD
async-trait.workspace = true
=======
async-trait.workspace = true
vise.workspace = true
>>>>>>> 70deeb9d
<|MERGE_RESOLUTION|>--- conflicted
+++ resolved
@@ -27,9 +27,5 @@
 tokio.workspace = true
 tracing.workspace = true
 tracing-subscriber.workspace = true
-<<<<<<< HEAD
 async-trait.workspace = true
-=======
-async-trait.workspace = true
-vise.workspace = true
->>>>>>> 70deeb9d
+vise.workspace = true